--- conflicted
+++ resolved
@@ -926,7 +926,6 @@
         self.group.tree().public_key_tree_copy()
     }
 
-<<<<<<< HEAD
     /// Export the Ratchet Tree
     pub fn export_public_group_state(
         &self,
@@ -940,7 +939,8 @@
             .get_credential_bundle(credential.signature_key())
             .ok_or(ManagedGroupError::NoMatchingCredentialBundle)?;
         Ok(self.group.export_public_group_state(&cb)?)
-=======
+    }
+
     #[cfg(any(feature = "expose-test-vectors", test))]
     pub fn export_path_secrets(&self) -> Vec<PathSecret> {
         self.group.tree().private_tree().path_secrets().to_vec()
@@ -964,7 +964,6 @@
     #[cfg(any(feature = "expose-test-vectors", test))]
     pub fn print_tree(&self, message: &str) {
         _print_tree(&self.group.tree(), message)
->>>>>>> 08349e01
     }
 }
 
