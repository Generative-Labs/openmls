pub mod callbacks;
pub mod config;
pub mod errors;
mod ser;
#[cfg(test)]
mod test_managed_group;

use crate::framing::*;
use crate::key_packages::{KeyPackage, KeyPackageBundle};
use crate::messages::{proposals::*, Welcome};
use crate::tree::index::LeafIndex;
use crate::tree::node::Node;
use crate::{
    credentials::Credential,
    key_store::{KeyStore, KeyStoreError},
};
use crate::{credentials::CredentialBundle, group::*};

use std::{cell::Ref, collections::HashMap};
use std::{
    cell::RefCell,
    io::{Error, Read, Write},
};

pub use callbacks::*;
pub use config::*;
pub use errors::{
    EmptyInputError, InvalidMessageError, ManagedGroupError, PendingProposalsError,
    UseAfterEviction,
};
use ser::*;

/// A `ManagedGroup` represents an [MlsGroup] with
/// an easier, high-level API designed to be used in production. The API exposes
/// high level functions to manage a group by adding/removing members, get the
/// current member list, etc.
///
/// The API is modeled such that it can serve as a direct interface to the
/// Delivery Service. Functions that modify the public state of the group will
/// return a `Vec<MLSMessage>` that can be sent to the Delivery
/// Service directly. Conversely, incoming messages from the Delivery Service
/// can be fed into [process_messages()](`ManagedGroup::process_messages()`).
///
/// A `ManagedGroup` has an internal queue of pending proposals that builds up
/// as new messages are processed. When creating proposals, those messages are
/// not automatically appended to this queue, instead they have to be processed
/// again through [process_messages()](`ManagedGroup::process_messages()`). This
/// allows the Delivery Service to reject them (e.g. if they reference the wrong
/// epoch).
///
/// If incoming messages or applied operations are semantically or syntactically
/// incorrect, a callback function will be called with a corresponding error
/// message and the state of the group will remain unchanged.
///
/// The application policy for the group can be enforced by implementing the
/// validator callback functions and selectively allowing/ disallowing each
/// operation (see [`ManagedGroupCallbacks`])
///
/// Changes to the group state are dispatched as events through callback
/// functions (see [`ManagedGroupCallbacks`]).
#[derive(Debug)]
pub struct ManagedGroup<'a> {
    // Reference to the KeyStore to obtain private key material.
    key_store: &'a KeyStore,
    // The group configuration. See `ManagedGroupCongig` for more information.
    managed_group_config: ManagedGroupConfig,
    // the internal `MlsGroup` used for lower level operations. See `MlsGroup` for more
    // information.
    group: MlsGroup,
    // A queue of incoming proposals from the DS for a given epoch. New proposals are added to the
    // queue through `process_messages()`. The queue is emptied after every epoch change.
    pending_proposals: Vec<MLSPlaintext>,
    // Own `KeyPackageBundle`s that were created for update proposals or commits. The vector is
    // emptied after every epoch change.
    own_kpbs: Vec<KeyPackageBundle>,
    // The AAD that is used for all outgoing handshake messages. The AAD can be set through
    // `set_aad()`.
    aad: Vec<u8>,
    // A flag that indicates if the current client is still a member of a group. The value is set
    // to `true` upon group creation and is set to `false` when the client gets evicted from the
    // group`.
    active: bool,
}

impl<'a> ManagedGroup<'a> {
    // === Group creation ===

    /// Creates a new group from scratch with only the creator as a member.
    pub fn new(
        key_store: &'a KeyStore,
        managed_group_config: &ManagedGroupConfig,
        group_id: GroupId,
        key_package_bundle: KeyPackageBundle,
    ) -> Result<Self, ManagedGroupError> {
        let group = MlsGroup::new(
            &group_id.as_slice(),
            key_package_bundle.key_package().ciphersuite_name(),
            key_package_bundle,
            GroupConfig::default(),
        )?;

        let managed_group = ManagedGroup {
            key_store,
            managed_group_config: managed_group_config.clone(),
            group,
            pending_proposals: vec![],
            own_kpbs: vec![],
            aad: vec![],
            active: true,
        };

        // Since the state of the group was changed, call the auto-save function
        managed_group.auto_save();

        Ok(managed_group)
    }

    /// Creates a new group from a `Welcome` message
    pub fn new_from_welcome(
        key_store: &'a KeyStore,
        managed_group_config: &ManagedGroupConfig,
        welcome: Welcome,
        ratchet_tree: Option<Vec<Option<Node>>>,
        key_package_bundle: KeyPackageBundle,
    ) -> Result<Self, GroupError> {
        let group = MlsGroup::new_from_welcome(welcome, ratchet_tree, key_package_bundle)?;

        let managed_group = ManagedGroup {
            key_store,
            managed_group_config: managed_group_config.clone(),
            group,
            pending_proposals: vec![],
            own_kpbs: vec![],
            aad: vec![],
            active: true,
        };

        // Since the state of the group was changed, call the auto-save function
        managed_group.auto_save();

        Ok(managed_group)
    }

    // === Membership management ===

    /// Adds members to the group
    ///
    /// New members are added by providing a `KeyPackage` for each member.
    ///
    /// If successful, it returns a `Vec` of
    /// [`MLSMessage`](crate::prelude::MLSMessage) and a
    /// [`Welcome`](crate::prelude::Welcome) message.
    pub fn add_members(
        &mut self,
        key_packages: &[KeyPackage],
    ) -> Result<(Vec<MLSMessage>, Welcome), ManagedGroupError> {
        if !self.active {
            return Err(ManagedGroupError::UseAfterEviction(UseAfterEviction::Error));
        }

        if key_packages.is_empty() {
            return Err(ManagedGroupError::EmptyInput(EmptyInputError::AddMembers));
        }

        // Create add proposals by value from key packages
        let proposals = key_packages
            .iter()
            .map(|key_package| {
                Proposal::Add(AddProposal {
                    key_package: key_package.clone(),
                })
            })
            .collect::<Vec<Proposal>>();
        let proposals_by_value = &proposals.iter().collect::<Vec<&Proposal>>();

        // Include pending proposals
        let proposals_by_reference = &self
            .pending_proposals
            .iter()
            .collect::<Vec<&MLSPlaintext>>();

        // Create Commit over all proposals
        let (commit, welcome_option, kpb_option) = self.group.create_commit(
            &self.aad,
            &self.credential_bundle().unwrap().credential_bundle(),
            proposals_by_reference,
            proposals_by_value,
            false,
        )?;

        let welcome = match welcome_option {
            Some(welcome) => welcome,
            None => {
                return Err(ManagedGroupError::LibraryError(
                    "No secrets to generate commit message.".into(),
                ))
            }
        };

        // If it was a full Commit, we have to save the KeyPackageBundle for later
        if let Some(kpb) = kpb_option {
            self.own_kpbs.push(kpb);
        }

        // Convert MLSPlaintext messages to MLSMessage and encrypt them if required by
        // the configuration
        let mls_messages = self.plaintext_to_mls_messages(vec![commit])?;

        // Since the state of the group was changed, call the auto-save function
        self.auto_save();

        Ok((mls_messages, welcome))
    }

    /// Removes members from the group
    ///
    /// Members are removed by providing the index of their leaf in the tree.
    ///
    /// If successful, it returns a `Vec` of
    /// [`MLSMessage`](crate::prelude::MLSMessage) and an optional
    /// [`Welcome`](crate::prelude::Welcome) message if there were add proposals
    /// in the queue of pending proposals.
    pub fn remove_members(
        &mut self,
        members: &[usize],
    ) -> Result<(Vec<MLSMessage>, Option<Welcome>), ManagedGroupError> {
        if !self.active {
            return Err(ManagedGroupError::UseAfterEviction(UseAfterEviction::Error));
        }

        if members.is_empty() {
            return Err(ManagedGroupError::EmptyInput(
                EmptyInputError::RemoveMembers,
            ));
        }

        // Create add proposals by value
        let proposals = members
            .iter()
            .map(|member| {
                Proposal::Remove(RemoveProposal {
                    removed: *member as u32,
                })
            })
            .collect::<Vec<Proposal>>();
        let proposals_by_value = &proposals.iter().collect::<Vec<&Proposal>>();

        // Include pending proposals
        let proposals_by_reference = &self
            .pending_proposals
            .iter()
            .collect::<Vec<&MLSPlaintext>>();

        let credential_bundle = &self.credential_bundle()?;

        // Create Commit over all proposals
        let (commit, welcome_option, kpb_option) = self.group.create_commit(
            &self.aad,
            credential_bundle.credential_bundle(),
            proposals_by_reference,
            proposals_by_value,
            false,
        )?;

        // It has to be a full Commit and we have to save the KeyPackageBundle for later
        if let Some(kpb) = kpb_option {
            self.own_kpbs.push(kpb);
        } else {
            return Err(ManagedGroupError::LibraryError(
                "We didn't get a key package for a full commit.".into(),
            ));
        }

        // Convert MLSPlaintext messages to MLSMessage and encrypt them if required by
        // the configuration
        let mls_messages = self.plaintext_to_mls_messages(vec![commit])?;

        // Since the state of the group was changed, call the auto-save function
        self.auto_save();

        Ok((mls_messages, welcome_option))
    }

    /// Creates proposals to add members to the group
    pub fn propose_add_members(
        &mut self,
        key_packages: &[KeyPackage],
    ) -> Result<Vec<MLSMessage>, ManagedGroupError> {
        if !self.active {
            return Err(ManagedGroupError::UseAfterEviction(UseAfterEviction::Error));
        }

        let credential_bundle = &self.credential_bundle()?;

        let plaintext_messages: Vec<MLSPlaintext> = {
            let mut messages = vec![];
            for key_package in key_packages.iter() {
                let add_proposal = self.group.create_add_proposal(
                    &self.aad,
                    credential_bundle.credential_bundle(),
                    key_package.clone(),
                )?;
                messages.push(add_proposal);
            }
            messages
        };

        let mls_messages = self.plaintext_to_mls_messages(plaintext_messages)?;

        // Since the state of the group was changed, call the auto-save function
        self.auto_save();

        Ok(mls_messages)
    }

    /// Creates proposals to remove members from the group
    pub fn propose_remove_members(
        &mut self,
        members: &[usize],
    ) -> Result<Vec<MLSMessage>, ManagedGroupError> {
        if !self.active {
            return Err(ManagedGroupError::UseAfterEviction(UseAfterEviction::Error));
        }

        let credential_bundle = &self.credential_bundle()?;

        let plaintext_messages: Vec<MLSPlaintext> = {
            let mut messages = vec![];
            for member in members.iter() {
                let remove_proposal = self.group.create_remove_proposal(
                    &self.aad,
                    credential_bundle.credential_bundle(),
                    LeafIndex::from(*member),
                )?;
                messages.push(remove_proposal);
            }
            messages
        };

        let mls_messages = self.plaintext_to_mls_messages(plaintext_messages)?;

        // Since the state of the group was changed, call the auto-save function
        self.auto_save();

        Ok(mls_messages)
    }

    /// Leave the group
    pub fn leave_group(&mut self) -> Result<Vec<MLSMessage>, ManagedGroupError> {
        if !self.active {
            return Err(ManagedGroupError::UseAfterEviction(UseAfterEviction::Error));
        }

        let credential_bundle = &self.credential_bundle()?;

        let remove_proposal = self.group.create_remove_proposal(
            &self.aad,
            credential_bundle.credential_bundle(),
            self.group.tree().own_node_index(),
        )?;

        self.plaintext_to_mls_messages(vec![remove_proposal])
    }

    /// Gets the current list of members
    pub fn members(&self) -> Vec<Credential> {
        let mut members: Vec<Credential> = vec![];
        let tree = self.group.tree();
        let leaf_count = self.group.tree().leaf_count();
        for index in 0..leaf_count.as_usize() {
            let leaf = &tree.nodes[LeafIndex::from(index)];
            if let Some(leaf_node) = leaf.key_package() {
                members.push(leaf_node.credential().clone());
            }
        }
        members
    }

    // === Process messages ===

    /// Processes any incoming messages from the DS (MLSPlaintext &
    /// MLSCiphertext) and triggers the corresponding callback functions
    pub fn process_messages(&mut self, messages: Vec<MLSMessage>) -> Result<(), ManagedGroupError> {
        if !self.active {
            return Err(ManagedGroupError::UseAfterEviction(UseAfterEviction::Error));
        }
        // Iterate over all incoming messages
        for message in messages {
            // Check the type of message we received
            let (plaintext, aad_option) = match message {
                // If it is a ciphertext we decrypt it and return the plaintext message
                MLSMessage::Ciphertext(ciphertext) => {
                    let aad = ciphertext.authenticated_data.clone();
                    match self.group.decrypt(&ciphertext) {
                        Ok(plaintext) => (plaintext, Some(aad)),
                        Err(_) => {
                            // If there is a callback for that event we should call it
                            self.invalid_message_event(InvalidMessageError::InvalidCiphertext(
                                aad.into(),
                            ));
                            // Since we cannot decrypt the MLSCiphertext to a MLSPlaintext we move
                            // to the next message
                            continue;
                        }
                    }
                }
                // If it is a plaintext message we just return it
                MLSMessage::Plaintext(plaintext) => {
                    // Verify signature & membership tag
                    // TODO #106: Support external senders
                    if plaintext.is_proposal()
                        && plaintext.sender.is_member()
                        && self.group.verify_membership_tag(&plaintext).is_err()
                    {
                        // If there is a callback for that event we should call it
                        self.invalid_message_event(InvalidMessageError::MembershipTagMismatch);
                        // Since the membership tag verification failed, we skip the message
                        // and go to the next one
                        continue;
                    }
                    (plaintext, None)
                }
            };
            // Save the current member list for validation end events
            let indexed_members = self.indexed_members();
            // See what kind of message it is
            match plaintext.content {
                MLSPlaintextContentType::Proposal(_) => {
                    // Incoming proposals are validated against the application validation
                    // policy and then appended to the internal `pending_proposal` list.
                    // TODO #133: Semantic validation of proposals
                    if self.validate_proposal(
                        plaintext.content.to_proposal(),
                        &plaintext.sender.sender,
                        &indexed_members,
                    ) {
                        self.pending_proposals.push(plaintext);
                    } else {
                        self.invalid_message_event(
                            InvalidMessageError::CommitWithInvalidProposals("".into()),
                        );
                    }
                }
                MLSPlaintextContentType::Commit(ref commit) => {
                    // Validate inline proposals
                    if !self.validate_inline_proposals(
                        &commit.proposals,
                        &plaintext.sender.sender,
                        &indexed_members,
                    ) {
                        // If not all of them are valid, call error function callback
                        self.invalid_message_event(
                            InvalidMessageError::CommitWithInvalidProposals(
                                "Not all of them are valid".into(),
                            ),
                        );
                        // And move on to the next message
                        continue;
                    }
                    // If all proposals were valid, we continue with applying the Commit
                    // message
                    let proposals = &self
                        .pending_proposals
                        .iter()
                        .collect::<Vec<&MLSPlaintext>>();
                    match self
                        .group
                        .apply_commit(&plaintext, proposals, &self.own_kpbs)
                    {
                        Ok(()) => {
                            // Since the Commit was applied without errors, we can call all
                            // corresponding callback functions for the whole proposal list
                            self.send_events(
                                self.ciphersuite(),
                                &commit.proposals,
                                plaintext.sender.sender,
                                &indexed_members,
                            );
                            // We don't need the pending proposals and key package bundles any
                            // longer
                            self.pending_proposals.clear();
                            self.own_kpbs.clear();
                        }
                        Err(apply_commit_error) => match apply_commit_error {
                            GroupError::ApplyCommitError(ApplyCommitError::SelfRemoved) => {
                                // Send out events
                                self.send_events(
                                    self.ciphersuite(),
                                    &commit.proposals,
                                    plaintext.sender.sender,
                                    &indexed_members,
                                );
                                // The group is no longer active
                                self.active = false;
                            }
                            GroupError::ApplyCommitError(e) => {
                                self.invalid_message_event(InvalidMessageError::CommitError(e));
                            }
                            _ => {
                                panic!("apply_commit_error did not return an ApplyCommitError.");
                            }
                        },
                    }
                }
                MLSPlaintextContentType::Application(ref app_message) => {
                    // If there is a callback for that event we should call it
                    if let Some(app_message_received) =
                        self.managed_group_config.callbacks.app_message_received
                    {
                        app_message_received(
                            &self,
                            &aad_option.unwrap(),
                            &indexed_members[&plaintext.sender()],
                            app_message,
                        );
                    }
                }
            }
        }

        // Since the state of the group was changed, call the auto-save function
        self.auto_save();

        Ok(())
    }

    // === Application messages ===

    /// Creates an application message.
    /// Returns `ManagedGroupError::UseAfterEviction(UseAfterEviction::Error)`
    /// if the member is no longer part of the group.
    /// Returns `ManagedGroupError::PendingProposalsExist` if pending proposals
    /// exist. In that case `.process_pending_proposals()` must be called first
    /// and incoming messages from the DS must be processed afterwards.
    pub fn create_message(&mut self, message: &[u8]) -> Result<MLSMessage, ManagedGroupError> {
        if !self.active {
            return Err(ManagedGroupError::UseAfterEviction(UseAfterEviction::Error));
        }
        if !self.pending_proposals.is_empty() {
            return Err(ManagedGroupError::PendingProposalsExist(
                PendingProposalsError::Exists,
            ));
        }

<<<<<<< HEAD
        let credential_bundle = &self.credential_bundle()?;
=======
        let credential_bundle = self
            .key_store
            .get_credential_bundle(self.credential()?.signature_key())
            .ok_or(ManagedGroupError::NoMatchingCredentialBundle)?;
>>>>>>> 73a8d7a8

        let ciphertext = self.group.create_application_message(
            &self.aad,
            message,
            credential_bundle.credential_bundle(),
            self.configuration().padding_size(),
        )?;

        // Since the state of the group was changed, call the auto-save function
        self.auto_save();

        Ok(MLSMessage::Ciphertext(ciphertext))
    }

    /// Process pending proposals
    pub fn process_pending_proposals(
        &mut self,
    ) -> Result<(Vec<MLSMessage>, Option<Welcome>), ManagedGroupError> {
        if !self.active {
            return Err(ManagedGroupError::UseAfterEviction(UseAfterEviction::Error));
        }
        // Include pending proposals into Commit
        let messages_to_commit: Vec<&MLSPlaintext> = self.pending_proposals.iter().collect();

        let credential_bundle = &self.credential_bundle()?;

        // Create Commit over all pending proposals
        let (commit, welcome_option, kpb_option) = self.group.create_commit(
            &self.aad,
            credential_bundle.credential_bundle(),
            &messages_to_commit,
            &[],
            true,
        )?;

        // Add the Commit message to the other pending messages
        let plaintext_messages = vec![commit];

        // If it was a full Commit, we have to save the KeyPackageBundle for later
        if let Some(kpb) = kpb_option {
            self.own_kpbs.push(kpb);
        }

        // Convert MLSPlaintext messages to MLSMessage and encrypt them if required by
        // the configuration
        let mls_messages = self.plaintext_to_mls_messages(plaintext_messages)?;

        // Since the state of the group was changed, call the auto-save function
        self.auto_save();

        Ok((mls_messages, welcome_option))
    }

    // === Export secrets ===

    /// Exports a secret from the current epoch
    pub fn export_secret(
        &self,
        label: &str,
        key_length: usize,
    ) -> Result<Vec<u8>, ManagedGroupError> {
        if self.active {
            Ok(self.group.export_secret(label, key_length)?)
        } else {
            Err(ManagedGroupError::UseAfterEviction(UseAfterEviction::Error))
        }
    }

    /// Returns the authentication secret
    pub fn authentication_secret(&self) -> Vec<u8> {
        self.group.authentication_secret().to_vec()
    }

    // === Configuration ===

    /// Gets the configuration
    pub fn configuration(&self) -> &ManagedGroupConfig {
        &self.managed_group_config
    }

    /// Sets the configuration
    pub fn set_configuration(&mut self, managed_group_config: &ManagedGroupConfig) {
        self.managed_group_config = managed_group_config.clone();

        // Since the state of the group was changed, call the auto-save function
        self.auto_save();
    }

    /// Gets the AAD used in the framing
    pub fn aad(&self) -> &[u8] {
        &self.aad
    }

    /// Sets the AAD used in the framing
    pub fn set_aad(&mut self, aad: &[u8]) {
        self.aad = aad.to_vec();

        // Since the state of the group was changed, call the auto-save function
        self.auto_save();
    }

    // === Advanced functions ===

    /// Returns the group's ciphersuite
    pub fn ciphersuite(&self) -> &Ciphersuite {
        self.group.ciphersuite()
    }

    /// Returns whether the own client is still a member of the group or if it
    /// was already evicted
    pub fn is_active(&self) -> bool {
        self.active
    }

    /// Returns own credential. If the group is inactive, it returns a
    /// `UseAfterEviction` error.
    pub fn credential(&self) -> Result<Credential, ManagedGroupError> {
        if !self.is_active() {
            return Err(ManagedGroupError::UseAfterEviction(UseAfterEviction::Error));
        }
        let tree = self.group.tree();
        Ok(tree.own_key_package().credential().clone())
    }

    /// Tries to obtain the credential bundle corresponding to the group's
<<<<<<< HEAD
    /// credential from the key store. Throws an error if the key store doesn't
    /// contain the `CredentialBundle` corresponding to the `Credential` in our
    /// leaf.
    pub fn credential_bundle(
        &self,
    ) -> Result<Ref<'_, RefCell<CredentialBundle>>, ManagedGroupError> {
        Ok(self
            .key_store
            .get_credential_bundle(self.credential()?.signature_key())
            .ok_or(KeyStoreError::NoMatchingCredentialBundle)?)
=======
    /// credential from the key store.
    pub fn credential_bundle(&self) -> Result<&CredentialBundle, ManagedGroupError> {
        self.key_store
            .get_credential_bundle(self.credential()?.signature_key())
            .ok_or(ManagedGroupError::NoMatchingCredentialBundle)
>>>>>>> 73a8d7a8
    }

    /// Get group ID
    pub fn group_id(&self) -> &GroupId {
        self.group.group_id()
    }

    /// Updates the own leaf node
    ///
    /// A [`KeyPackageBundle`](crate::prelude::KeyPackageBundle) can optionally
    /// be provided. If not, a new one will be created on the fly.
    ///
    /// If successful, it returns a `Vec` of
    /// [`MLSMessage`](crate::prelude::MLSMessage) and an optional
    /// [`Welcome`](crate::prelude::Welcome) message if there were add proposals
    /// in the queue of pending proposals.
    pub fn self_update(
        &mut self,
        key_package_bundle_option: Option<KeyPackageBundle>,
    ) -> Result<(Vec<MLSMessage>, Option<Welcome>), ManagedGroupError> {
        if !self.active {
            return Err(ManagedGroupError::UseAfterEviction(UseAfterEviction::Error));
        }

        let credential_bundle = &self.credential_bundle()?;

        // If a KeyPackageBundle was provided, create an UpdateProposal
        let mut plaintext_messages = if let Some(key_package_bundle) = key_package_bundle_option {
            let update_proposal = self.group.create_update_proposal(
                &self.aad,
                credential_bundle.credential_bundle(),
                key_package_bundle.key_package().clone(),
            )?;
            self.own_kpbs.push(key_package_bundle);
            vec![update_proposal]
        } else {
            vec![]
        };

        // Include pending proposals into Commit
        let messages_to_commit: Vec<&MLSPlaintext> = self
            .pending_proposals
            .iter()
            .chain(plaintext_messages.iter())
            .collect();

        // Create Commit over all proposals
        let (commit, welcome_option, kpb_option) = self.group.create_commit(
            &self.aad,
            credential_bundle.credential_bundle(),
            &messages_to_commit,
            &[],
            true, /* force_self_update */
        )?;

        // Add the Commit message to the other pending messages
        plaintext_messages.push(commit);

        // Take the new KeyPackageBundle and save it for later
        let kpb = match kpb_option {
            Some(kpb) => kpb,
            None => {
                return Err(ManagedGroupError::LibraryError(
                    "We didn't get a key package for a full commit on self update.".into(),
                ))
            }
        };
        self.own_kpbs.push(kpb);

        // Convert MLSPlaintext messages to MLSMessage and encrypt them if required by
        // the configuration
        let mls_messages = self.plaintext_to_mls_messages(plaintext_messages)?;

        // Since the state of the group was changed, call the auto-save function
        self.auto_save();

        Ok((mls_messages, welcome_option))
    }

    /// Creates a proposal to update the own leaf node
    pub fn propose_self_update(
        &mut self,
        key_package_bundle_option: Option<KeyPackageBundle>,
    ) -> Result<Vec<MLSMessage>, ManagedGroupError> {
        if !self.active {
            return Err(ManagedGroupError::UseAfterEviction(UseAfterEviction::Error));
        }
        let tree = self.group.tree();
        let existing_key_package = tree.own_key_package();
        let cb = &self.credential_bundle()?;
        let key_package_bundle = match key_package_bundle_option {
            Some(kpb) => kpb,
            None => {
                let mut key_package_bundle =
                    KeyPackageBundle::from_rekeyed_key_package(existing_key_package);
                key_package_bundle.sign(cb.credential_bundle());
                key_package_bundle
            }
        };

        let plaintext_messages = vec![self.group.create_update_proposal(
            &self.aad,
            cb.credential_bundle(),
            key_package_bundle.key_package().clone(),
        )?];
        drop(tree);

        self.own_kpbs.push(key_package_bundle);

        let mls_messages = self.plaintext_to_mls_messages(plaintext_messages)?;

        // Since the state of the group was changed, call the auto-save function
        self.auto_save();

        Ok(mls_messages)
    }

    /// Returns a list of proposal
    pub fn pending_proposals(&self) -> &[MLSPlaintext] {
        &self.pending_proposals
    }

    // === Load & save ===

    /// Loads the state from persisted state
    pub fn load<R: Read>(
        reader: R,
        key_store: &'a KeyStore,
        callbacks: &ManagedGroupCallbacks,
    ) -> Result<ManagedGroup<'a>, Error> {
        let serialized_managed_group: SerializedManagedGroup = serde_json::from_reader(reader)?;
        Ok(serialized_managed_group.into_managed_group(key_store, callbacks))
    }

    /// Persists the state
    pub fn save<W: Write>(&self, writer: &mut W) -> Result<(), Error> {
        let serialized_managed_group = serde_json::to_string_pretty(self)?;
        writer.write_all(&serialized_managed_group.into_bytes())
    }

    // === Extensions ===

    /// Export the Ratchet Tree
    pub fn export_ratchet_tree(&self) -> Vec<Option<Node>> {
        self.group.tree().public_key_tree_copy()
    }
}

// Private methods of ManagedGroup
impl<'a> ManagedGroup<'a> {
    /// Converts MLSPlaintext to MLSMessage. Depending on whether handshake
    /// message should be encrypted, MLSPlaintext messages are encrypted to
    /// MLSCiphertext first.
    fn plaintext_to_mls_messages(
        &mut self,
        mut plaintext_messages: Vec<MLSPlaintext>,
    ) -> Result<Vec<MLSMessage>, ManagedGroupError> {
        let mut out = Vec::with_capacity(plaintext_messages.len());
        for plaintext in plaintext_messages.drain(..) {
            let msg = match self.configuration().handshake_message_format {
                HandshakeMessageFormat::Plaintext => MLSMessage::Plaintext(plaintext),
                HandshakeMessageFormat::Ciphertext => {
                    let ciphertext = self
                        .group
                        .encrypt(plaintext, self.configuration().padding_size())?;
                    MLSMessage::Ciphertext(ciphertext)
                }
            };
            out.push(msg);
        }
        Ok(out)
    }

    /// Validate all pending proposals. The function returns `true` only if all
    /// proposals are valid.
    fn validate_proposal(
        &self,
        proposal: &Proposal,
        sender: &LeafIndex,
        indexed_members: &HashMap<LeafIndex, Credential>,
    ) -> bool {
        let sender = &indexed_members[sender];
        match proposal {
            // Validate add proposals
            Proposal::Add(add_proposal) => {
                if let Some(validate_add) = self.managed_group_config.callbacks.validate_add {
                    if !validate_add(&self, sender, add_proposal.key_package.credential()) {
                        return false;
                    }
                }
            }
            // Validate remove proposals
            Proposal::Remove(remove_proposal) => {
                if let Some(validate_remove) = self.managed_group_config.callbacks.validate_remove {
                    if !validate_remove(
                        &self,
                        sender,
                        &indexed_members[&LeafIndex::from(remove_proposal.removed)],
                    ) {
                        return false;
                    }
                }
            }
            // Update proposals don't have validators
            Proposal::Update(_) => {}
            Proposal::PreSharedKey(_) => {}
            Proposal::ReInit(_) => {}
        }
        true
    }

    /// Validates the inline proposals from a Commit message
    fn validate_inline_proposals(
        &self,
        proposals: &[ProposalOrRef],
        sender: &LeafIndex,
        indexed_members: &HashMap<LeafIndex, Credential>,
    ) -> bool {
        for proposal_or_ref in proposals {
            match proposal_or_ref {
                ProposalOrRef::Proposal(proposal) => {
                    if !self.validate_proposal(proposal, sender, indexed_members) {
                        return false;
                    }
                }
                ProposalOrRef::Reference(_) => {}
            }
        }
        true
    }

    /// Send out the corresponding events for the proposals covered by the
    /// Commit
    fn send_events(
        &self,
        ciphersuite: &Ciphersuite,
        proposals: &[ProposalOrRef],
        sender: LeafIndex,
        indexed_members: &HashMap<LeafIndex, Credential>,
    ) {
        // We want to send the events in the order specified by the committer.
        // We convert the pending proposals to a list of references
        let pending_proposals_list = self
            .pending_proposals
            .iter()
            .collect::<Vec<&MLSPlaintext>>();
        // Build a proposal queue for easier searching
        let pending_proposals_queue =
            ProposalQueue::from_proposals_by_reference(ciphersuite, &pending_proposals_list);
        for proposal_or_ref in proposals {
            match proposal_or_ref {
                ProposalOrRef::Proposal(proposal) => {
                    self.send_proposal_event(proposal, sender, indexed_members);
                }
                ProposalOrRef::Reference(proposal_reference) => {
                    if let Some(queued_proposal) = pending_proposals_queue.get(proposal_reference) {
                        self.send_proposal_event(
                            queued_proposal.proposal(),
                            queued_proposal.sender().to_leaf_index(),
                            indexed_members,
                        );
                    }
                }
            }
        }
    }

    /// Send out the corresponding events for the pending proposal list.
    fn send_proposal_event(
        &self,
        proposal: &Proposal,
        sender: LeafIndex,
        indexed_members: &HashMap<LeafIndex, Credential>,
    ) {
        let sender_credential = &indexed_members[&sender];
        match proposal {
            // Add proposals
            Proposal::Add(add_proposal) => {
                if let Some(member_added) = self.managed_group_config.callbacks.member_added {
                    member_added(
                        &self,
                        &self.aad,
                        sender_credential,
                        add_proposal.key_package.credential(),
                    )
                }
            }
            // Update proposals
            Proposal::Update(update_proposal) => {
                if let Some(member_updated) = self.managed_group_config.callbacks.member_updated {
                    member_updated(&self, &self.aad, update_proposal.key_package.credential())
                }
            }
            // Remove proposals
            Proposal::Remove(remove_proposal) => {
                let removal = Removal::new(
                    &indexed_members[&self.group.tree().own_node_index()],
                    sender_credential,
                    &indexed_members[&LeafIndex::from(remove_proposal.removed)],
                );

                if let Some(member_removed) = self.managed_group_config.callbacks.member_removed {
                    member_removed(&self, &self.aad, &removal)
                }
            }
            // PSK proposals
            Proposal::PreSharedKey(psk_proposal) => {
                let psk_id = &psk_proposal.psk;

                if let Some(psk_received) = self.managed_group_config.callbacks.psk_received {
                    psk_received(&self, &self.aad, psk_id)
                }
            }
            // ReInit proposals
            Proposal::ReInit(reinit_proposal) => {
                if let Some(reinit_received) = self.managed_group_config.callbacks.reinit_received {
                    reinit_received(&self, &self.aad, &reinit_proposal)
                }
            }
        }
    }

    /// Send an event when an invalid message was received
    fn invalid_message_event(&self, error: InvalidMessageError) {
        if let Some(invalid_message_received) =
            self.managed_group_config.callbacks.invalid_message_received
        {
            invalid_message_received(&self, error);
        }
    }

    /// Auto-save function
    fn auto_save(&self) {
        if let Some(auto_save) = self.managed_group_config.callbacks.auto_save {
            auto_save(&self);
        }
    }

    /// Return a list (LeafIndex, Credential)
    fn indexed_members(&self) -> HashMap<LeafIndex, Credential> {
        let mut indexed_members = HashMap::new();
        let tree = self.group.tree();
        let leaf_count = self.group.tree().leaf_count();
        for index in 0..leaf_count.as_usize() {
            let leaf_index = LeafIndex::from(index);
            let leaf = &tree.nodes[leaf_index];
            if let Some(leaf_node) = leaf.key_package() {
                indexed_members.insert(leaf_index, leaf_node.credential().clone());
            }
        }
        indexed_members
    }
}

/// Unified message type
#[derive(PartialEq, Debug, Clone)]
pub enum MLSMessage {
    /// An OpenMLS `MLSPlaintext`.
    Plaintext(MLSPlaintext),

    /// An OpenMLS `MLSCiphertext`.
    Ciphertext(MLSCiphertext),
}

impl From<MLSPlaintext> for MLSMessage {
    fn from(mls_plaintext: MLSPlaintext) -> Self {
        MLSMessage::Plaintext(mls_plaintext)
    }
}

impl From<MLSCiphertext> for MLSMessage {
    fn from(mls_ciphertext: MLSCiphertext) -> Self {
        MLSMessage::Ciphertext(mls_ciphertext)
    }
}

impl MLSMessage {
    /// Get the group ID as plain byte vector.
    pub fn group_id(&self) -> Vec<u8> {
        match self {
            MLSMessage::Ciphertext(m) => m.group_id.as_slice(),
            MLSMessage::Plaintext(m) => m.group_id().as_slice(),
        }
    }

    /// Get the epoch as plain u64.
    pub fn epoch(&self) -> u64 {
        match self {
            MLSMessage::Ciphertext(m) => m.epoch.0,
            MLSMessage::Plaintext(m) => m.epoch().0,
        }
    }

    /// Returns `true` if this is a handshake message and `false` otherwise.
    pub fn is_handshake_message(&self) -> bool {
        match self {
            MLSMessage::Ciphertext(m) => m.is_handshake_message(),
            MLSMessage::Plaintext(m) => m.is_handshake_message(),
        }
    }
}<|MERGE_RESOLUTION|>--- conflicted
+++ resolved
@@ -10,10 +10,7 @@
 use crate::messages::{proposals::*, Welcome};
 use crate::tree::index::LeafIndex;
 use crate::tree::node::Node;
-use crate::{
-    credentials::Credential,
-    key_store::{KeyStore, KeyStoreError},
-};
+use crate::{credentials::Credential, key_store::KeyStore};
 use crate::{credentials::CredentialBundle, group::*};
 
 use std::{cell::Ref, collections::HashMap};
@@ -182,7 +179,7 @@
         // Create Commit over all proposals
         let (commit, welcome_option, kpb_option) = self.group.create_commit(
             &self.aad,
-            &self.credential_bundle().unwrap().credential_bundle(),
+            &self.credential_bundle()?.borrow(),
             proposals_by_reference,
             proposals_by_value,
             false,
@@ -251,12 +248,10 @@
             .iter()
             .collect::<Vec<&MLSPlaintext>>();
 
-        let credential_bundle = &self.credential_bundle()?;
-
         // Create Commit over all proposals
         let (commit, welcome_option, kpb_option) = self.group.create_commit(
             &self.aad,
-            credential_bundle.credential_bundle(),
+            &self.credential_bundle()?.borrow(),
             proposals_by_reference,
             proposals_by_value,
             false,
@@ -290,14 +285,12 @@
             return Err(ManagedGroupError::UseAfterEviction(UseAfterEviction::Error));
         }
 
-        let credential_bundle = &self.credential_bundle()?;
-
         let plaintext_messages: Vec<MLSPlaintext> = {
             let mut messages = vec![];
             for key_package in key_packages.iter() {
                 let add_proposal = self.group.create_add_proposal(
                     &self.aad,
-                    credential_bundle.credential_bundle(),
+                    &self.credential_bundle()?.borrow(),
                     key_package.clone(),
                 )?;
                 messages.push(add_proposal);
@@ -322,14 +315,12 @@
             return Err(ManagedGroupError::UseAfterEviction(UseAfterEviction::Error));
         }
 
-        let credential_bundle = &self.credential_bundle()?;
-
         let plaintext_messages: Vec<MLSPlaintext> = {
             let mut messages = vec![];
             for member in members.iter() {
                 let remove_proposal = self.group.create_remove_proposal(
                     &self.aad,
-                    credential_bundle.credential_bundle(),
+                    &self.credential_bundle()?.borrow(),
                     LeafIndex::from(*member),
                 )?;
                 messages.push(remove_proposal);
@@ -351,11 +342,9 @@
             return Err(ManagedGroupError::UseAfterEviction(UseAfterEviction::Error));
         }
 
-        let credential_bundle = &self.credential_bundle()?;
-
         let remove_proposal = self.group.create_remove_proposal(
             &self.aad,
-            credential_bundle.credential_bundle(),
+            &self.credential_bundle()?.borrow(),
             self.group.tree().own_node_index(),
         )?;
 
@@ -542,19 +531,10 @@
             ));
         }
 
-<<<<<<< HEAD
-        let credential_bundle = &self.credential_bundle()?;
-=======
-        let credential_bundle = self
-            .key_store
-            .get_credential_bundle(self.credential()?.signature_key())
-            .ok_or(ManagedGroupError::NoMatchingCredentialBundle)?;
->>>>>>> 73a8d7a8
-
         let ciphertext = self.group.create_application_message(
             &self.aad,
             message,
-            credential_bundle.credential_bundle(),
+            &self.credential_bundle()?.borrow(),
             self.configuration().padding_size(),
         )?;
 
@@ -579,7 +559,7 @@
         // Create Commit over all pending proposals
         let (commit, welcome_option, kpb_option) = self.group.create_commit(
             &self.aad,
-            credential_bundle.credential_bundle(),
+            &credential_bundle.borrow(),
             &messages_to_commit,
             &[],
             true,
@@ -675,7 +655,6 @@
     }
 
     /// Tries to obtain the credential bundle corresponding to the group's
-<<<<<<< HEAD
     /// credential from the key store. Throws an error if the key store doesn't
     /// contain the `CredentialBundle` corresponding to the `Credential` in our
     /// leaf.
@@ -685,14 +664,7 @@
         Ok(self
             .key_store
             .get_credential_bundle(self.credential()?.signature_key())
-            .ok_or(KeyStoreError::NoMatchingCredentialBundle)?)
-=======
-    /// credential from the key store.
-    pub fn credential_bundle(&self) -> Result<&CredentialBundle, ManagedGroupError> {
-        self.key_store
-            .get_credential_bundle(self.credential()?.signature_key())
-            .ok_or(ManagedGroupError::NoMatchingCredentialBundle)
->>>>>>> 73a8d7a8
+            .ok_or(ManagedGroupError::NoMatchingCredentialBundle)?)
     }
 
     /// Get group ID
@@ -717,13 +689,11 @@
             return Err(ManagedGroupError::UseAfterEviction(UseAfterEviction::Error));
         }
 
-        let credential_bundle = &self.credential_bundle()?;
-
         // If a KeyPackageBundle was provided, create an UpdateProposal
         let mut plaintext_messages = if let Some(key_package_bundle) = key_package_bundle_option {
             let update_proposal = self.group.create_update_proposal(
                 &self.aad,
-                credential_bundle.credential_bundle(),
+                &self.credential_bundle()?.borrow(),
                 key_package_bundle.key_package().clone(),
             )?;
             self.own_kpbs.push(key_package_bundle);
@@ -742,7 +712,7 @@
         // Create Commit over all proposals
         let (commit, welcome_option, kpb_option) = self.group.create_commit(
             &self.aad,
-            credential_bundle.credential_bundle(),
+            &self.credential_bundle()?.borrow(),
             &messages_to_commit,
             &[],
             true, /* force_self_update */
@@ -782,20 +752,19 @@
         }
         let tree = self.group.tree();
         let existing_key_package = tree.own_key_package();
-        let cb = &self.credential_bundle()?;
         let key_package_bundle = match key_package_bundle_option {
             Some(kpb) => kpb,
             None => {
                 let mut key_package_bundle =
                     KeyPackageBundle::from_rekeyed_key_package(existing_key_package);
-                key_package_bundle.sign(cb.credential_bundle());
+                key_package_bundle.sign(&self.credential_bundle()?.borrow());
                 key_package_bundle
             }
         };
 
         let plaintext_messages = vec![self.group.create_update_proposal(
             &self.aad,
-            cb.credential_bundle(),
+            &self.credential_bundle()?.borrow(),
             key_package_bundle.key_package().clone(),
         )?];
         drop(tree);
