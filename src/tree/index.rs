--- conflicted
+++ resolved
@@ -33,7 +33,6 @@
     }
 }
 
-<<<<<<< HEAD
 impl From<&LeafIndex> for NodeIndex {
     fn from(node_index: &LeafIndex) -> NodeIndex {
         NodeIndex(node_index.as_u32() * 2)
@@ -76,10 +75,7 @@
     }
 }
 
-#[derive(Debug, Ord, PartialOrd, Eq, PartialEq, Hash, Copy, Clone)]
-=======
 #[derive(Debug, Ord, PartialOrd, Eq, PartialEq, Hash, Copy, Clone, Default)]
->>>>>>> dee7b4fe
 pub struct LeafIndex(u32);
 
 impl LeafIndex {
