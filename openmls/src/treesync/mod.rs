--- conflicted
+++ resolved
@@ -28,11 +28,8 @@
 use std::fmt;
 
 use openmls_traits::{
-<<<<<<< HEAD
     credential::OpenMlsCredential,
-=======
     crypto::OpenMlsCrypto,
->>>>>>> 8cf7f0cb
     signatures::Signer,
     types::{Ciphersuite, CryptoError},
     OpenMlsCryptoProvider,
@@ -64,12 +61,7 @@
         array_representation::{is_node_in_tree, tree::TreeNode, LeafNodeIndex, TreeSize},
         MlsBinaryTree, MlsBinaryTreeError,
     },
-<<<<<<< HEAD
-    ciphersuite::Secret,
-=======
     ciphersuite::{signable::Verifiable, Secret},
-    credentials::CredentialWithKey,
->>>>>>> 8cf7f0cb
     error::LibraryError,
     extensions::Extensions,
     framing::SenderError,
@@ -361,7 +353,7 @@
     ) -> Result<(Self, CommitSecret, EncryptionKeyPair), LibraryError> {
         let new_leaf_node_params = NewLeafNodeParams {
             config,
-            credential_with_key,
+            credential: Box::new(credential_with_key),
             // Creation of a group is considered to be from a key package.
             leaf_node_source: LeafNodeSource::KeyPackage(life_time),
             capabilities,
@@ -718,7 +710,7 @@
         ciphersuite: Ciphersuite,
         backend: &impl OpenMlsCryptoProvider,
     ) {
-        let (key_package, _, _) =
+        let (key_package, _) =
             crate::key_packages::test_key_packages::key_package(ciphersuite, backend);
         let node_in = NodeIn::from(Node::LeafNode(LeafNode::from(key_package)));
         let tests = [
