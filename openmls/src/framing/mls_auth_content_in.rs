--- conflicted
+++ resolved
@@ -7,22 +7,13 @@
 //! signatures are verified before the content of an MLS [`PrivateMessageIn`] or
 //! [`PublicMessageIn`] can be accessed by processing functions of OpenMLS.
 
-<<<<<<< HEAD
+use std::io::Read;
+
 use tls_codec::Serialize as TlsSerializeTrait;
-=======
-use std::io::{Read, Write};
-
-#[cfg(any(feature = "test-utils", test))]
-use openmls_traits::signatures::Signer;
-use serde::{Deserialize, Serialize};
-use tls_codec::{Deserialize as TlsDeserializeTrait, Serialize as TlsSerializeTrait, Size};
->>>>>>> 0b28e46c
 
 use super::{mls_auth_content::*, mls_content_in::*, *};
 #[cfg(doc)]
 use super::{PrivateMessageIn, PublicMessageIn};
-#[cfg(any(feature = "test-utils", test))]
-use crate::{binary_tree::LeafNodeIndex, ciphersuite::signable::Signable, error::LibraryError};
 use crate::{
     ciphersuite::signable::{SignedStruct, Verifiable, VerifiedStruct},
     credentials::CredentialWithKey,
@@ -31,14 +22,9 @@
     versions::ProtocolVersion,
 };
 
-<<<<<<< HEAD
-use super::{mls_auth_content::*, mls_content_in::*, *};
-
 #[cfg(doc)]
 use super::{PrivateMessageIn, PublicMessageIn};
 
-=======
->>>>>>> 0b28e46c
 /// Private module to ensure protection of [`AuthenticatedContent`].
 mod private_mod {
     #[derive(Default)]
@@ -81,7 +67,7 @@
         let wire_format = WireFormat::tls_deserialize(bytes)?;
         let content = FramedContentIn::tls_deserialize(bytes)?;
         // Here, content type is requires as parameter for deserialization.
-        let auth = FramedContentAuthDataIn::deserialize(bytes, content.body.content_type())?;
+        let auth = FramedContentAuthData::deserialize(bytes, content.body.content_type())?;
 
         Ok(Self {
             wire_format,
@@ -182,7 +168,7 @@
 
     /// Get the content type
     pub(crate) fn content_type(&self) -> ContentType {
-        ContentType::from(&self.tbs.content.body)
+        self.tbs.content.body.content_type()
     }
 }
 
