//! A framework to create integration tests of the "raw" core_group API.
//! # Test utils
//!
//! Most tests require to set up groups, clients, credentials, and identities.
//! This module implements helpers to do that.

use std::{cell::RefCell, collections::HashMap};

use config::CryptoConfig;
use openmls_basic_credential::SignatureKeyPair;
use openmls_traits::{
    crypto::OpenMlsCrypto, key_store::OpenMlsKeyStore, signatures::Signer, types::SignatureScheme,
    OpenMlsCryptoProvider,
};
use rand::{rngs::OsRng, RngCore};
use tls_codec::Serialize;

use crate::{
    ciphersuite::signable::Signable, credentials::*, framing::*, group::*, key_packages::*,
    messages::ConfirmationTag, schedule::psk::store::ResumptionPskStore, test_utils::*,
    versions::ProtocolVersion, *,
};

/// Configuration of a client meant to be used in a test setup.
#[derive(Clone)]
pub(crate) struct TestClientConfig {
    /// Name of the client.
    pub(crate) name: &'static str,
    /// Ciphersuites supported by the client.
    pub(crate) ciphersuites: Vec<Ciphersuite>,
}

/// Configuration of a group meant to be used in a test setup.
pub(crate) struct TestGroupConfig {
    pub(crate) ciphersuite: Ciphersuite,
    pub(crate) config: CoreGroupConfig,
    pub(crate) members: Vec<TestClientConfig>,
}

/// Configuration of a test setup including clients and groups used in the test
/// setup.
pub(crate) struct TestSetupConfig {
    pub(crate) clients: Vec<TestClientConfig>,
    pub(crate) groups: Vec<TestGroupConfig>,
}

/// A client in a test setup.
pub(crate) struct TestClient {
    pub(crate) credentials: HashMap<Ciphersuite, CredentialWithKeyAndSigner>,
    pub(crate) key_package_bundles: RefCell<Vec<KeyPackageBundle>>,
    pub(crate) group_states: RefCell<HashMap<GroupId, CoreGroup>>,
}

impl TestClient {
    pub(crate) fn find_key_package_bundle(
        &self,
        key_package: &KeyPackage,
        backend: &impl OpenMlsCryptoProvider,
    ) -> Option<KeyPackageBundle> {
        let mut key_package_bundles = self.key_package_bundles.borrow_mut();
        key_package_bundles
            .iter()
            .position(|x| {
                x.key_package().hash_ref(backend.crypto()) == key_package.hash_ref(backend.crypto())
            })
            .map(|index| key_package_bundles.remove(index))
    }
}

/// The state of a test setup, including the state of the clients and the
/// keystore, which holds the KeyPackages published by the clients.
pub(crate) struct TestSetup {
    pub(crate) _key_store: RefCell<HashMap<(&'static str, Ciphersuite), Vec<KeyPackage>>>,
    // Clippy has a hard time figuring this one out
    #[allow(dead_code)]
    pub clients: RefCell<HashMap<&'static str, RefCell<TestClient>>>,
}

/// The number of key packages that each client registers with the key store
/// upon initializing the test setup.
const KEY_PACKAGE_COUNT: usize = 10;

/// The setup function creates a set of groups and clients.
pub(crate) fn setup(config: TestSetupConfig, backend: &impl OpenMlsCryptoProvider) -> TestSetup {
    let mut test_clients: HashMap<&'static str, RefCell<TestClient>> = HashMap::new();
    let mut key_store: HashMap<(&'static str, Ciphersuite), Vec<KeyPackage>> = HashMap::new();
    // Initialize the clients for which we have configurations.
    for client in config.clients {
        // Set up the client
        let mut credentials = HashMap::new();
        let mut key_package_bundles = Vec::new();
        // This currently creates a credential with key per ciphersuite, (not per
        // signature scheme), as well as 10 KeyPackages per ciphersuite.
        for ciphersuite in client.ciphersuites {
<<<<<<< HEAD
            eprintln!("{ciphersuite:?}");
            // Create a credential_bundle for the given ciphersuite.
            let credentia_with_key_and_signer = generate_credential_bundle(
=======
            // Create a credential_with_key for the given ciphersuite.
            let credentia_with_key_and_signer = generate_credential_with_key(
>>>>>>> eaad1137
                client.name.as_bytes().to_vec(),
                ciphersuite.signature_algorithm(),
                backend,
            );
            // Create a number of key packages.
            let mut key_packages = Vec::new();
            for _ in 0..KEY_PACKAGE_COUNT {
                let key_package_bundle: KeyPackageBundle = KeyPackageBundle::new(
                    backend,
                    &credentia_with_key_and_signer.signer,
                    ciphersuite,
                    credentia_with_key_and_signer.credential_with_key.clone(),
                );
                key_packages.push(key_package_bundle.key_package().clone());
                key_package_bundles.push(key_package_bundle);
            }
            // Register the freshly created KeyPackages in the KeyStore.
            key_store.insert((client.name, ciphersuite), key_packages);
            // Store the credential and keys.
            credentials.insert(ciphersuite, credentia_with_key_and_signer);
        }
        // Create the client.
        let test_client = TestClient {
            credentials,
            key_package_bundles: RefCell::new(key_package_bundles),
            group_states: RefCell::new(HashMap::new()),
        };
        test_clients.insert(client.name, RefCell::new(test_client));
    }
    // Initialize all of the groups, each group gets assigned a sequential group
    // id. TODO: Depending on the use case, it might be hard to figure out which
    // group is which.
    for group_id in 0..config.groups.len() {
        let group_config = &config.groups[group_id];
        // The first party in the members array is going to be the group
        // initiator.
        let initial_group_member = test_clients
            .get(group_config.members[0].name)
            .expect("An unexpected error occurred.")
            .borrow_mut();
        // Get the credential with key corresponding to the ciphersuite.
        let credential_with_key_and_signer = initial_group_member
            .credentials
            .get(&group_config.ciphersuite)
            .expect("An unexpected error occurred.");
        // Initialize the group state for the initial member.
        let core_group = CoreGroup::builder(
            GroupId::from_slice(&group_id.to_be_bytes()),
            CryptoConfig::with_default_version(group_config.ciphersuite),
            credential_with_key_and_signer.credential_with_key.clone(),
        )
        .with_config(group_config.config)
        .build(backend, &credential_with_key_and_signer.signer)
        .expect("Error creating new CoreGroup");
        let mut proposal_list = Vec::new();
        let group_aad = b"";
        // Framing parameters
        let framing_parameters = FramingParameters::new(group_aad, WireFormat::PublicMessage);
        initial_group_member
            .group_states
            .borrow_mut()
            .insert(core_group.context().group_id().clone(), core_group);
        // If there is more than one member in the group, prepare proposals and
        // commit. Then distribute the Welcome message to the new
        // members.
        if group_config.members.len() > 1 {
            let mut group_states = initial_group_member.group_states.borrow_mut();
            let core_group = group_states
                .get_mut(&GroupId::from_slice(&group_id.to_be_bytes()))
                .expect("An unexpected error occurred.");
            for client_id in 1..group_config.members.len() {
                // Pull a KeyPackage from the key_store for the new member.
                let next_member_key_package = key_store
                    .get_mut(&(
                        group_config.members[client_id].name,
                        group_config.ciphersuite,
                    ))
                    .expect("An unexpected error occurred.")
                    .pop()
                    .expect("An unexpected error occurred.");
                // Have the initial member create an Add proposal using the new
                // KeyPackage.
                let add_proposal = core_group
                    .create_add_proposal(
                        framing_parameters,
                        next_member_key_package,
                        &credential_with_key_and_signer.signer,
                    )
                    .expect("An unexpected error occurred.");
                proposal_list.push(add_proposal);
            }
            // Create the commit based on the previously compiled list of
            // proposals.
            let mut proposal_store = ProposalStore::new();
            for proposal in proposal_list {
                proposal_store.add(
                    QueuedProposal::from_authenticated_content_by_ref(
                        group_config.ciphersuite,
                        backend,
                        proposal,
                    )
                    .expect("Could not create staged proposal."),
                );
            }
            let params = CreateCommitParams::builder()
                .framing_parameters(framing_parameters)
                .proposal_store(&proposal_store)
                .build();
            let create_commit_result = core_group
                .create_commit(params, backend, &credential_with_key_and_signer.signer)
                .expect("An unexpected error occurred.");
            let welcome = create_commit_result
                .welcome_option
                .expect("An unexpected error occurred.");

            core_group
                .merge_staged_commit(
                    backend,
                    create_commit_result.staged_commit,
                    &mut proposal_store,
                )
                .expect("Error merging commit.");

            // Distribute the Welcome message to the other members.
            for client_id in 1..group_config.members.len() {
                let new_group_member = test_clients
                    .get(group_config.members[client_id].name)
                    .expect("An unexpected error occurred.")
                    .borrow_mut();
                // Figure out which key package bundle we should use. This is
                // a bit ugly and inefficient.
                let member_secret = welcome
                    .secrets()
                    .iter()
                    .find(|x| {
                        new_group_member
                            .key_package_bundles
                            .borrow()
                            .iter()
                            .any(|y| {
                                y.key_package()
                                    .hash_ref(backend.crypto())
                                    .expect("Could not hash KeyPackage.")
                                    == x.new_member()
                            })
                    })
                    .expect("An unexpected error occurred.");
                let kpb_position = new_group_member
                    .key_package_bundles
                    .borrow()
                    .iter()
                    .position(|y| {
                        y.key_package()
                            .hash_ref(backend.crypto())
                            .expect("Could not hash KeyPackage.")
                            == member_secret.new_member()
                    })
                    .expect("An unexpected error occurred.");
                let key_package_bundle = new_group_member
                    .key_package_bundles
                    .borrow_mut()
                    .remove(kpb_position);
                // Create the local group state of the new member based on the
                // Welcome.
                let new_group = match CoreGroup::new_from_welcome(
                    welcome.clone(),
                    Some(core_group.public_group().export_ratchet_tree().into()),
                    key_package_bundle,
                    backend,
                    ResumptionPskStore::new(1024),
                ) {
                    Ok(group) => group,
                    Err(err) => panic!("Error creating new group from Welcome: {err:?}"),
                };

                new_group_member
                    .group_states
                    .borrow_mut()
                    .insert(new_group.group_id().clone(), new_group);
            }
        }
    }
    TestSetup {
        _key_store: RefCell::new(key_store),
        clients: RefCell::new(test_clients),
    }
}

pub fn random_usize() -> usize {
    OsRng.next_u64() as usize
}

/// No crypto randomness!
pub fn randombytes(n: usize) -> Vec<u8> {
    let mut out = vec![0u8; n];
    OsRng.fill_bytes(&mut out);
    out
}

#[test]
fn test_random() {
    random_usize();
    randombytes(0);
}

#[apply(backends)]
fn test_setup(backend: &impl OpenMlsCryptoProvider) {
    let ciphersuite = if backend
        .crypto()
        .supports(Ciphersuite::MLS_128_DHKEMX25519_AES128GCM_SHA256_Ed25519)
        .is_ok()
    {
        Ciphersuite::MLS_128_DHKEMX25519_AES128GCM_SHA256_Ed25519
    } else {
        Ciphersuite::MLS_128_DHKEMX25519_CHACHA20POLY1305_SHA256_Ed25519
    };
    let test_client_config_a = TestClientConfig {
        name: "TestClientConfigA",
        ciphersuites: vec![ciphersuite],
    };
    let test_client_config_b = TestClientConfig {
        name: "TestClientConfigB",
        ciphersuites: vec![ciphersuite],
    };
    let group_config = CoreGroupConfig::default();
    let test_group_config = TestGroupConfig {
        ciphersuite,
        config: group_config,
        members: vec![test_client_config_a.clone(), test_client_config_b.clone()],
    };
    let test_setup_config = TestSetupConfig {
        clients: vec![test_client_config_a, test_client_config_b],
        groups: vec![test_group_config],
    };
    let _test_setup = setup(test_setup_config, backend);
}

#[derive(Clone)]
pub(crate) struct CredentialWithKeyAndSigner {
    pub(crate) credential_with_key: CredentialWithKey,
    pub(crate) signer: SignatureKeyPair,
}

// Helper function to generate a CredentialWithKeyAndSigner
pub(crate) fn generate_credential_with_key(
    identity: Vec<u8>,
    signature_scheme: SignatureScheme,
    backend: &impl OpenMlsCryptoProvider,
) -> CredentialWithKeyAndSigner {
    let (credential, signer) = {
        let credential = Credential::new(identity, CredentialType::Basic).unwrap();
        let signature_keys = SignatureKeyPair::new(signature_scheme).unwrap();
        signature_keys.store(backend.key_store()).unwrap();

        (credential, signature_keys)
    };
    let signature_key =
        OpenMlsSignaturePublicKey::new(signer.to_public_vec().into(), signature_scheme).unwrap();

    CredentialWithKeyAndSigner {
        credential_with_key: CredentialWithKey {
            credential,
            signature_key: signature_key.into(),
        },
        signer,
    }
}

// Helper function to generate a KeyPackageBundle
pub(crate) fn generate_key_package<KeyStore: OpenMlsKeyStore>(
    ciphersuite: Ciphersuite,
    extensions: Extensions,
    backend: &impl OpenMlsCryptoProvider<KeyStoreProvider = KeyStore>,
    credential_with_keys: CredentialWithKeyAndSigner,
) -> KeyPackage {
    KeyPackage::builder()
        .key_package_extensions(extensions)
        .build(
            CryptoConfig {
                ciphersuite,
                version: ProtocolVersion::default(),
            },
            backend,
            &credential_with_keys.signer,
            credential_with_keys.credential_with_key,
        )
        .unwrap()
}

#[cfg(test)]
pub(crate) fn resign_message(
    alice_group: &MlsGroup,
    plaintext: PublicMessage,
    original_plaintext: &PublicMessage,
    backend: &impl OpenMlsCryptoProvider,
    signer: &impl Signer,
) -> PublicMessage {
    let serialized_context = alice_group
        .export_group_context()
        .tls_serialize_detached()
        .expect("error serializing context");

    // We have to re-sign, since we changed the content.
    let tbs: FramedContentTbs = plaintext.into();
    let mut signed_plaintext: AuthenticatedContent = tbs
        .with_context(serialized_context)
        .sign(signer)
        .expect("Error signing modified payload.");

    // Set old confirmation tag
    signed_plaintext.set_confirmation_tag(
        original_plaintext
            .confirmation_tag()
            .expect("no confirmation tag on original message")
            .clone(),
    );

    let mut signed_plaintext: PublicMessage = signed_plaintext.into();

    let membership_key = alice_group.group().message_secrets().membership_key();

    signed_plaintext
        .set_membership_tag(
            backend,
            membership_key,
            alice_group.group().message_secrets().serialized_context(),
        )
        .expect("error refreshing membership tag");
    signed_plaintext
}

#[cfg(test)]
pub(crate) fn resign_external_commit(
    signer: &impl Signer,
    public_message: PublicMessage,
    old_confirmation_tag: ConfirmationTag,
    serialized_context: Vec<u8>,
) -> PublicMessage {
    let tbs: FramedContentTbs = public_message.into();

    let mut public_message: AuthenticatedContent = tbs
        .with_context(serialized_context)
        .sign(signer)
        .expect("Error signing modified payload.");

    // Set old confirmation tag
    public_message.set_confirmation_tag(old_confirmation_tag);

    public_message.into()
}<|MERGE_RESOLUTION|>--- conflicted
+++ resolved
@@ -92,14 +92,8 @@
         // This currently creates a credential with key per ciphersuite, (not per
         // signature scheme), as well as 10 KeyPackages per ciphersuite.
         for ciphersuite in client.ciphersuites {
-<<<<<<< HEAD
-            eprintln!("{ciphersuite:?}");
-            // Create a credential_bundle for the given ciphersuite.
-            let credentia_with_key_and_signer = generate_credential_bundle(
-=======
             // Create a credential_with_key for the given ciphersuite.
             let credentia_with_key_and_signer = generate_credential_with_key(
->>>>>>> eaad1137
                 client.name.as_bytes().to_vec(),
                 ciphersuite.signature_algorithm(),
                 backend,
